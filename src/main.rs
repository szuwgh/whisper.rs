--- conflicted
+++ resolved
@@ -419,7 +419,6 @@
     mtype: EModel,
     hparams: WhisperHparams,
     filters: WhisperFilters,
-<<<<<<< HEAD
 
     weights: Box<[GsTensor; 11]>,
 
@@ -431,39 +430,6 @@
     n_loaded: usize,
 
     tensors: HashMap<String, GsTensor>,
-=======
-    e_pe: Arc<GsTensor>,
-    e_conv_1_w: Arc<GsTensor>,
-    e_conv_1_b: Arc<GsTensor>,
-    e_conv_2_w: Arc<GsTensor>,
-    e_conv_2_b: Arc<GsTensor>,
-
-    e_ln_w: Arc<GsTensor>,
-    e_ln_b: Arc<GsTensor>,
-
-    // decoder.positional_embedding
-    d_pe: Arc<GsTensor>, // DD
-
-    // decoder.token_embedding
-    d_te: Arc<GsTensor>, // DD
-
-    // decoder.ln
-    d_ln_w: Arc<GsTensor>, // DD
-    d_ln_b: Arc<GsTensor>, // DD
-
-    layers_encoder: Vec<WhisperLayerEncoder>,
-    layers_decoder: Vec<WhisperLayerEncoder>,
-
-    // key + value memory
-    memory_k: Arc<GsTensor>,
-    memory_v: Arc<GsTensor>,
-
-    memory_cross_k: Arc<GsTensor>,
-    memory_cross_v: Arc<GsTensor>,
-
-    // context
-    tensors: HashMap<String, Arc<GsTensor>>,
->>>>>>> 00307680
 }
 
 impl WhisperModel {
@@ -930,8 +896,8 @@
     #[test]
     fn test_load_model() {
         let file_path = "/opt/cproject/whisper.cpp-1.0.3/models/ggml-tiny.en.bin";
-        let mut wctx = WhisperContext::default();
-        let m = WhisperModel::load(file_path, &mut wctx);
+        //let mut wctx = WhisperContext::default();
+        //let m = WhisperModel::load(file_path, &mut wctx);
         // match WhisperModel::load(file_path) {
         //     Ok(_) => {}
         //     Err(e) => println!("{}", e),
